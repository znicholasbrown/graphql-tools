--- conflicted
+++ resolved
@@ -1,11 +1,6 @@
 {
-<<<<<<< HEAD
   "name": "znicholasbrown-graphql-tools",
   "version": "4.0.5",
-=======
-  "name": "graphql-tools",
-  "version": "4.0.6",
->>>>>>> 5e7c172b
   "description": "Useful tools to create and manipulate GraphQL schemas.",
   "main": "dist/index.js",
   "typings": "dist/index.d.ts",
